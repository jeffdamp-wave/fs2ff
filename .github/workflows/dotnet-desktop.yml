
name: .NET Core Desktop Release

on:
  push:
    branches: [ "master" ]
    tags:
<<<<<<< HEAD
    - "v*" # Push events to matching v*, i.e. v1.0, v20.15.10
=======
    - "v*"  # Push events to matching v*, i.e. v1.0, v20.15.10
>>>>>>> 45513cf5

jobs:

  build:

    strategy:
      matrix:
        configuration: [Release]

    runs-on: windows-latest

    env:
      Solution_Name: fs2ff.sln
      Platform_Name: win-x64

    steps:
    - name: Checkout
      uses: actions/checkout@v3
      with:
        fetch-depth: 0

    # Install the .NET Core workload
    - name: Install .NET Core
      uses: actions/setup-dotnet@v3
      with:
        dotnet-version: 8.0.x

    # Add  MSBuild to the PATH: https://github.com/microsoft/setup-msbuild
    - name: Setup MSBuild.exe
      uses: microsoft/setup-msbuild@v1.3.1

    # Restore the application to populate the obj folder with RuntimeIdentifiers
    - name: Build the application
      run: dotnet publish --self-contained -c  $env:Configuration -r  $env:Platform_Name $env:Solution_Name
      env:
        Configuration: ${{ matrix.configuration }}

    - name: Create Release
      id: create_release
      uses: actions/create-release@v1
      env:
        GITHUB_TOKEN: ${{ secrets.GITHUB_TOKEN }}
      with:
        tag_name: ${{ github.ref }}
        release_name: Release ${{ github.ref }}
        draft: false
        prerelease: false
        skipIfReleaseExists: true

    - name: Upload Release Asset
      id: upload-release-asset
      uses: actions/upload-release-asset@v1
      env:
        GITHUB_TOKEN: ${{ secrets.GITHUB_TOKEN }}
      with:
        upload_url: ${{ steps.create_release.outputs.upload_url }} 
        pattern: bin/Release/net8.0-windows/$env:Platform_Name/publish/*.*<|MERGE_RESOLUTION|>--- conflicted
+++ resolved
@@ -5,11 +5,7 @@
   push:
     branches: [ "master" ]
     tags:
-<<<<<<< HEAD
     - "v*" # Push events to matching v*, i.e. v1.0, v20.15.10
-=======
-    - "v*"  # Push events to matching v*, i.e. v1.0, v20.15.10
->>>>>>> 45513cf5
 
 jobs:
 
