﻿using fs2ff.Models;
using fs2ff.SimConnect;
using System;
using System.ComponentModel;
using System.Diagnostics;
using System.Diagnostics.CodeAnalysis;
using System.Net;
using System.Runtime.CompilerServices;
using System.Threading;
using System.Threading.Tasks;
using System.Windows.Input;
using System.Windows.Threading;

#pragma warning disable 67
<<<<<<< HEAD
=======

>>>>>>> e436716d
namespace fs2ff
{
    [SuppressMessage("ReSharper", "NotAccessedField.Local", Justification = "DispatcherTimer field is kept to prevent premature GC")]
    public class MainViewModel : INotifyPropertyChanged, ISimConnectMessageHandler
    {
        private readonly DataSender _dataSender;
        private readonly SimConnectAdapter _simConnect;
        private readonly IpDetectionService _ipDetectionService;
        private readonly DispatcherTimer _ipHintTimer;
        private readonly DispatcherTimer _autoConnectTimer;
        private readonly DispatcherTimer _stratusTimer;
        private readonly DispatcherTimer _gdl90Timer;
        private object _ownerLock = new object();
        private Traffic _ownerInfo;

        private uint _attitudeFrequency = Preferences.Default.att_freq.AdjustToBounds(AttitudeFrequencyMin, AttitudeFrequencyMax);
        private bool _autoDetectIpEnabled = Preferences.Default.ip_detection_enabled;
        private bool _autoConnectEnabled = Preferences.Default.auto_connect_enabled;
        private bool _dataAttitudeEnabled = Preferences.Default.att_enabled;
        private bool _gdl90Enabled = Preferences.Default.gdl90_enabled;
        private bool _dataPositionEnabled = Preferences.Default.pos_enabled;
        private bool _dataTrafficEnabled = Preferences.Default.tfk_enabled;
        private bool  _dataStratusEnabled = Preferences.Default.stratus_enabled;
        private bool  _dataStratuxEnabled = Preferences.Default.stratux_enabled;
        private bool _errorOccurred;
        private IntPtr _hwnd = IntPtr.Zero;
        private IPAddress? _ipAddress;
        private uint _ipHintMinutesLeft = Preferences.Default.ip_hint_time;

        public Traffic OwnerInfo
        {
            get
            {
                lock(_ownerLock)
                {
                    return _ownerInfo;
                }
            }
            set
            {
                lock(_ownerLock)
                {
                    _ownerInfo = value;
                }
            }
        }

        public MainViewModel(DataSender dataSender, SimConnectAdapter simConnect, IpDetectionService ipDetectionService)
        {
            _dataSender = dataSender;
            _simConnect = simConnect;
            _simConnect.StateChanged += SimConnectStateChanged;
            _simConnect.PositionReceived += SimConnectPositionReceived;
            _simConnect.AttitudeReceived += SimConnectAttitudeReceived;
            _simConnect.TrafficReceived += SimConnectTrafficReceived;
            _simConnect.OwnerReceived += SimConnectOwnerReceived;

            _ipDetectionService = ipDetectionService;
            _ipDetectionService.NewIpDetected += IpDetectionService_NewIpDetected;

            OpenSettingsCommand = new ActionCommand(OpenSettings);
            DismissSettingsPaneCommand = new ActionCommand(DismissSettingsPane);
            GotoNewReleaseCommand = new ActionCommand(GotoReleaseNotesPage);
            ToggleConnectCommand = new ActionCommand(ToggleConnect, CanConnect);
            ToggleSettingsPaneCommand = new ActionCommand(ToggleSettingsPane);

            _ipAddress = IPAddress.TryParse(Preferences.Default.ip_address, out var ip) ? ip : null;

            _ipHintTimer = new DispatcherTimer(TimeSpan.FromMinutes(1), DispatcherPriority.Normal, IpHintCallback, Dispatcher.CurrentDispatcher);
            _autoConnectTimer = new DispatcherTimer(TimeSpan.FromSeconds(5), DispatcherPriority.Normal, AutoConnectCallback, Dispatcher.CurrentDispatcher);
            _stratusTimer = new DispatcherTimer(TimeSpan.FromMilliseconds(800), DispatcherPriority.Normal, SimConnectSratusUpdate, Dispatcher.CurrentDispatcher);
            _gdl90Timer = new DispatcherTimer(TimeSpan.FromMilliseconds(500), DispatcherPriority.Normal, SimConnectGdl90Update, Dispatcher.CurrentDispatcher);

            ManageAutoConnect();
            CheckForUpdates();
            UpdateVisualState();
        }

        public event PropertyChangedEventHandler? PropertyChanged;

        [SuppressMessage("ReSharper", "UnusedMember.Local", Justification = "Unknown is not supposed to be used")]
        private enum FlightSimState
        {
            Unknown,
            Connected,
            Disconnected,
            ErrorOccurred,
            AutoConnecting
        }

        public static string WindowTitle => $"fs2ff - {App.InformationalVersion}";

        public uint AttitudeFrequency
        {
            get => _attitudeFrequency;
            set
            {
                _attitudeFrequency = value.AdjustToBounds(AttitudeFrequencyMin, AttitudeFrequencyMax);
                _simConnect.SetAttitudeFrequency(_attitudeFrequency);
                Preferences.Default.att_freq = value;
                Preferences.Default.Save();
            }
        }

        public static uint AttitudeFrequencyMax => 10;

        public static uint AttitudeFrequencyMin => 4;

        public bool AutoConnectEnabled
        {
            get => _autoConnectEnabled;
            set
            {
                if (value != _autoConnectEnabled)
                {
                    _autoConnectEnabled = value;
                    Preferences.Default.auto_connect_enabled = value;
                    Preferences.Default.Save();

                    // If auto connect was running and the sim wasn't then there is likely
                    // an error flagged. Clear it whenever AutoConnectEnabled changes state
                    // so in the event auto connect is disabled the window won't show
                    // a meaningless connection error to the user.
                    _errorOccurred = false;

                    ManageAutoConnect();
                    UpdateVisualState();
                }
            }
        }

        public bool AutoConnectLabelVisible { get; private set; }

        public bool AutoDetectIpEnabled
        {
            get => _autoDetectIpEnabled;
            set
            {
                if (value != _autoDetectIpEnabled)
                {
                    _autoDetectIpEnabled = value;
                    Preferences.Default.ip_detection_enabled = value;
                    Preferences.Default.Save();
                }
            }
        }

        public bool ConnectButtonEnabled { get => !_autoConnectEnabled; }

        public string? ConnectButtonText { get; private set; }

        public bool ConnectedLabelVisible { get; private set; }

        public bool DataAttitudeEnabled
        {
            get => _dataAttitudeEnabled;
            set
            {
                if (value != _dataAttitudeEnabled)
                {
                    _dataAttitudeEnabled = value;
                    Preferences.Default.att_enabled = value;
                    Preferences.Default.Save();
                }
            }
        }

        public bool DataGdl90Enabled
        {
            get => this._gdl90Enabled;
            set
            {
                if (value != this._gdl90Enabled)
                {
                    this._gdl90Enabled = value;
                    Preferences.Default.gdl90_enabled = value;
                    this.DataGdl90Enabled = value;
                    Preferences.Default.Save();
                    ResetDataSenderConnection();
                }
            }
        }

        public bool DataStratusEnabled
        {
            get => _dataStratusEnabled;
            set
            {
                if (value != _dataStratusEnabled)
                {
                    _dataStratusEnabled = value;
                    Preferences.Default.stratus_enabled = value;
                    Preferences.Default.Save();
                }
            }
        }


        public bool DataStratuxEnabled
        {
            get => _dataStratuxEnabled;
            set
            {
                if (value != _dataStratuxEnabled)
                {
                    _dataStratuxEnabled = value;
                    Preferences.Default.stratux_enabled = value;
                    Preferences.Default.Save();
                }
            }
        }
        
        public bool DataPositionEnabled
        {
            get => _dataPositionEnabled;
            set
            {
                if (value != _dataPositionEnabled)
                {
                    _dataPositionEnabled = value;
                    Preferences.Default.pos_enabled = value;
                    Preferences.Default.Save();
                }
            }
        }

        public bool DataTrafficEnabled
        {
            get => _dataTrafficEnabled;
            set
            {
                if (value != _dataTrafficEnabled)
                {
                    _dataTrafficEnabled = value;
                    Preferences.Default.tfk_enabled = value;
                    Preferences.Default.Save();
                }
            }
        }

        public ICommand DismissSettingsPaneCommand { get; }

        public bool ErrorLabelVisible { get; private set; }

        public ICommand GotoNewReleaseCommand { get; }

        public bool IndicatorVisible { get; private set; }

        public IPAddress? IpAddress
        {
            get => _ipAddress;
            set
            {
                if (!Equals(value, _ipAddress))
                {
                    _ipAddress = value;
                    Preferences.Default.ip_address = value?.ToString() ?? "";
                    Preferences.Default.Save();

                    if (value != null)
                    {
                        ResetIpHintMinutesLeft();
                    }

                    ResetDataSenderConnection();
                }
            }
        }


        //private bool SetProperty<T>(ref T field, T newValue, [CallerMemberName] string propertyName = null)
        //{
        //    if (!Equals(field, newValue))
        //    {
        //        field = newValue;
        //        PropertyChanged?.Invoke(this, new PropertyChangedEventArgs(propertyName));
        //        return true;
        //    }

        //    return false;
        //}


        public bool IpHintVisible => IpAddress == null && IpHintMinutesLeft == 0;

        public bool NotLabelVisible { get; private set; }

        public ICommand OpenSettingsCommand { get; }

        public bool SettingsPaneVisible { get; set; }

        public ActionCommand ToggleConnectCommand { get; }

        public ICommand ToggleSettingsPaneCommand { get; }

        public bool UpdateMsgVisible => UpdateInfo != null && !SettingsPaneVisible;

        public IntPtr WindowHandle
        {
            get => _hwnd;
            set
            {
                _hwnd = value;
                ToggleConnectCommand.TriggerCanExecuteChanged();
            }
        }

        private FlightSimState CurrentFlightSimState =>
            _simConnect.Connected ? FlightSimState.Connected :
            AutoConnectEnabled ? FlightSimState.AutoConnecting :
            _errorOccurred ? FlightSimState.ErrorOccurred :
            FlightSimState.Disconnected;

        private uint IpHintMinutesLeft
        {
            get => _ipHintMinutesLeft;
            set
            {
                if (value != _ipHintMinutesLeft)
                {
                    _ipHintMinutesLeft = value;
                    Preferences.Default.ip_hint_time = value;
                    Preferences.Default.Save();
                }
            }
        }

        private UpdateInformation? UpdateInfo { get; set; }

        public void Dispose()
        {
            _ipDetectionService.NewIpDetected -= IpDetectionService_NewIpDetected;

            _simConnect.TrafficReceived -= SimConnectTrafficReceived;
            _simConnect.AttitudeReceived -= SimConnectAttitudeReceived;
            _simConnect.PositionReceived -= SimConnectPositionReceived;
            _simConnect.StateChanged -= SimConnectStateChanged;
            _simConnect.Dispose();

            _dataSender.Dispose();
        }

        public void ReceiveFlightSimMessage() => _simConnect.ReceiveMessage();

        private void AutoConnectCallback(object? sender, EventArgs e) => Connect();

        private bool CanConnect() => WindowHandle != IntPtr.Zero;

        private void CheckForUpdates()
        {
            UpdateChecker.Check().ContinueWith(task => UpdateInfo = task.Result, TaskScheduler.FromCurrentSynchronizationContext());
        }

        private void Connect() => _simConnect.Connect(WindowHandle, AttitudeFrequency);

        private void Disconnect() => _simConnect.Disconnect();

        private void DismissSettingsPane() => SettingsPaneVisible = false;


        private void GotoReleaseNotesPage()
        {
            if (UpdateInfo != null)
            {
                Process.Start("explorer.exe", UpdateInfo.DownloadLink.ToString());
            }
        }

        private void IpDetectionService_NewIpDetected(IPAddress ip)
        {
            if (AutoDetectIpEnabled)
            {
                IpAddress = ip;
            }
        }

        private void IpHintCallback(object? sender, EventArgs e)
        {
            if (IpHintMinutesLeft > 0 && IpAddress == null && _simConnect.Connected)
            {
                IpHintMinutesLeft--;
            }
        }

        private void ManageAutoConnect()
        {
            if (!AutoConnectEnabled || CurrentFlightSimState == FlightSimState.Connected)
            {
                _autoConnectTimer.Stop();
            }
            else
            {
                _autoConnectTimer.Start();
            }
        }

        private void OpenSettings() => SettingsPaneVisible = true;

        private void ResetDataSenderConnection()
        {
            if (CurrentFlightSimState == FlightSimState.Connected)
            {
                _dataSender.Connect(IpAddress);
                if (this._gdl90Enabled)
                {
                    _stratusTimer.Start();
                    _gdl90Timer.Start();
                }
            }
            else
            {
                if (_stratusTimer.IsEnabled)
                {
                    _stratusTimer.Stop();
                    _gdl90Timer.Stop();
                }

                _dataSender.Disconnect();
            }
        }

        private void ResetIpHintMinutesLeft()
        {
            Preferences.Default.PropertyValues["ip_hint_time"].SerializedValue = Preferences.Default.Properties["ip_hint_time"].DefaultValue;
            Preferences.Default.PropertyValues["ip_hint_time"].Deserialized = false;
            IpHintMinutesLeft = Preferences.Default.ip_hint_time;
        }

        private async Task SimConnectAttitudeReceived(Attitude att)
        {
            if (DataAttitudeEnabled)
            {
                await _dataSender.Send(att).ConfigureAwait(false);
            }
        }

        private async Task SimConnectPositionReceived(Position pos)
        {
            if (DataPositionEnabled && (pos.Latitude != 0d || pos.Longitude != 0d))
            {
                    await _dataSender.Send(pos).ConfigureAwait(false);
            }
        }

        private void SimConnectStateChanged(bool failure)
        {
            _errorOccurred = failure;

            ManageAutoConnect();
            ResetDataSenderConnection();
            UpdateVisualState();
        }

        /// <summary>
        /// GDL90 spec messages
        /// </summary>
        /// <returns></returns>
        private async void SimConnectGdl90Update(object? sender, EventArgs e)
        {
            var hb = new Gdl90Heartbeat();
            var data = hb.ToGdl90Message();
            await _dataSender.Send(data).ConfigureAwait(false);

            if (ViewModelLocator.Main.DataStratuxEnabled)
            {
                var shb = new Gdl90StratuxHeartbeat();
                data = shb.ToGdl90Message();
                await _dataSender.Send(data).ConfigureAwait(false);
            }
        }

        /// <summary>
        /// Stratus/FF specific update messages
        /// </summary>
        /// <returns></returns>
        private async void SimConnectSratusUpdate(object? sender, EventArgs e)
        {
            if (ViewModelLocator.Main.DataStratusEnabled)
            {
                var status = new Gdl90StratusStatus();
                await _dataSender.Send(status.ToGdl90Message()).ConfigureAwait(false);
            }

            if (ViewModelLocator.Main.DataStratuxEnabled)
            {
                var stratux = new Gdl90StratuxStatus();
                await _dataSender.Send(stratux.ToGdl90Message()).ConfigureAwait(false);
            }

            var ffmId = new Gdl90FfmId();
            await _dataSender.Send(ffmId.ToGdl90Message()).ConfigureAwait(false);
        }

        private async Task SimConnectTrafficReceived(Traffic tfk, uint id)
        {
            // Ignore traffic with id=1, that's our own aircraft
            if (DataTrafficEnabled && id != 1)
            {
                await _dataSender.Send(tfk, id).ConfigureAwait(false);
            }
        }

        private async Task SimConnectOwnerReceived(Traffic tfk, uint id)
        {
            OwnerInfo = tfk;
            await _dataSender.Send(tfk, id).ConfigureAwait(false);
        }

        private void ToggleConnect()
        {
            if (_simConnect.Connected) Disconnect();
            else                          Connect();
        }

        private void ToggleSettingsPane() => SettingsPaneVisible = !SettingsPaneVisible;

        private void UpdateVisualState()
        {
            (IndicatorVisible, AutoConnectLabelVisible, NotLabelVisible, ErrorLabelVisible, ConnectedLabelVisible, ConnectButtonText) = CurrentFlightSimState switch
            {
                FlightSimState.AutoConnecting => (false, true, false, false, false, "Connect"),
                FlightSimState.Connected => (true, false, false, false, true, "Disconnect"),
                FlightSimState.Disconnected => (false, false, true, false, true, "Connect"),
                FlightSimState.ErrorOccurred => (false, false, false, true, false, "Connect"),
                _ => (false, false, true, false, true, "Connect")
            };
        }

    }
}<|MERGE_RESOLUTION|>--- conflicted
+++ resolved
@@ -12,10 +12,7 @@
 using System.Windows.Threading;
 
 #pragma warning disable 67
-<<<<<<< HEAD
-=======
-
->>>>>>> e436716d
+
 namespace fs2ff
 {
     [SuppressMessage("ReSharper", "NotAccessedField.Local", Justification = "DispatcherTimer field is kept to prevent premature GC")]
